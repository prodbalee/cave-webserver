--- conflicted
+++ resolved
@@ -85,8 +85,6 @@
             // null
             Assert.AreEqual(null, GetReader("null").Root.Value);
         }
-<<<<<<< HEAD
-=======
 
 
         [Test]
@@ -131,6 +129,5 @@
             Assert.AreEqual(null, nullNode.Value);
 
         }
->>>>>>> 8a3cd869
     }
 }